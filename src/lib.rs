//! # Binary Field Encodings (BFE) for Secure Scuttlebutt (SSB).
//!
//! Based on the JavaScript reference implementation: [ssb-bfe](https://github.com/ssb-ngi-pointer/ssb-bfe) (written according to the [specification](https://github.com/ssb-ngi-pointer/ssb-binary-field-encodings-spec)).
//!
//! While `encode()` and `decode()` are the two primary functions exposed by this crate, the
//! various helper functions and values are also exported for public use.
//!
//! ## Encode
//!
//! The encoder expects JSON input in the form of a [`serde_json::Value
//! enum`](https://docs.serde.rs/serde_json/value/enum.Value.html). The encoded value is returned
//! as an `BfeValue` (a custom `enum` provided by this library).
//!
//! ## Decode
//!
//! The decoder expects input in the form of an `BfeValue` (a custom `enum` provided by this
//! library). The decoded value is returned as JSON in the form of a [`serde_json::Value enum`](https://docs.serde.rs/serde_json/value/enum.Value.html).
//!
//!`Deserialize` and `Serialize` traits have been derived for `BfeValue`,
//!meaning that encoded JSON objects can be parsed into the `BfeValue`
//!type if required (for example, if the value is received as a byte slice of
//!serialized JSON data). See the `serde` documentation on
//![Parsing JSON as strongly typed data structures](https://docs.serde.rs/serde_json/index.html#parsing-json-as-strongly-typed-data-structures) for an example and further explanation.
//!
//! ## Example
//!
//!```
//! use serde_json::json;
//!
//! let value = json!({
//!     "author": "@6CAxOI3f+LUOVrbAl0IemqiS7ATpQvr9Mdw9LC4+Uv0=.ed25519",
//!     "previous": "%R8heq/tQoxEIPkWf0Kxn1nCm/CsxG2CDpUYnAvdbXY8=.sha256",
//!     "bb_msg": "ssb:message/bendybutt-v1/HZVnEzm0NgoSVfG0Hx4gMFbMMHhFvhJsG2zK_pijYII="
//! });
//!
//! let encoded = ssb_bfe_rs::encode(&value);
//! let encoded_value = encoded.unwrap();
//! println!("{:X?}", encoded_value);
//!
//! // Object({"author": Buffer([0, 0, E8, 20, 31, 38, 8D, DF, F8, B5, E, 56, B6, C0, 97, 42, 1E, 9A, A8, 92, EC, 4, E9, 42, FA, FD, 31, DC, 3D, 2C, 2E, 3E, 52, FD]), "previous": Buffer([1, 0, 47, C8, 5E, AB, FB, 50, A3, 11, 8, 3E, 45, 9F, D0, AC, 67, D6, 70, A6, FC, 2B, 31, 1B, 60, 83, A5, 46, 27, 2, F7, 5B, 5D, 8F]), "bb_msg": Buffer([1, 4, 1D, 95, 67, 13, 39, B4, 36, A, 12, 55, F1, B4, 1F, 1E, 20, 30, 56, CC, 30, 78, 45, BE, 12, 6C, 1B, 6C, CA, FE, 98, A3, 60, 82])})
//!
//! let decoded = ssb_bfe_rs::decode(&encoded_value);
//! let decoded_value = decoded.unwrap();
//! println!("{:?}", decoded_value);
//!
//! // Object({"author": String("@6CAxOI3f+LUOVrbAl0IemqiS7ATpQvr9Mdw9LC4+Uv0=.ed25519"), "previous": String("%R8heq/tQoxEIPkWf0Kxn1nCm/CsxG2CDpUYnAvdbXY8=.sha256"), "bb_msg": String("ssb:message/bendybutt-v1/HZVnEzm0NgoSVfG0Hx4gMFbMMHhFvhJsG2zK_pijYII=")})
//! ```

pub mod data;

use std::str;

use anyhow::{anyhow, Context, Result};
use indexmap::IndexMap;
use serde::{Deserialize, Serialize};
use serde_json::{json, Value};
use ssb_uri_rs::Parts;

use crate::data::*;

/// Represents any valid BFE return value, including values for types which are encoded and those
/// which are not (ie. integers and floats).
#[derive(Debug, PartialEq, Deserialize, Serialize)]
pub enum BfeValue {
    /// Represents an array of encoded BFE values.
    Array(Vec<BfeValue>),
    /// Represents an encoded boolean, string, feed key, message key or signature key.
    Buffer(Vec<u8>),
    /// Represents an unencoded, floating point.
    Float(f64),
    /// Represents an object of encoded BFE values.
    #[serde(with = "indexmap::serde_seq")]
    Object(IndexMap<String, BfeValue>),
    /// Represents an unencoded, signed integer.
    SignedInteger(i64),
    /// Represents an unencoded, unsigned integer.
    UnsignedInteger(u64),
}

/// Take a blob ID as a string and return the encoded bytes representing the blob type-format.
pub fn get_blob_type(blob_id: &str) -> Result<Vec<u8>> {
    let blob_tf;
    if blob_id.ends_with(".sha256") {
        blob_tf = BLOB_FORMATS["classic"].0
    } else {
        return Err(anyhow!("Unknown blob ID: {}", blob_id));
    };

    Ok(blob_tf.to_vec())
}

/// Take a box as a string and return the encoded bytes representing the box type-format.
// Note: box refers to an SSB `private box` and not a Rust `Box` (pointer type)
pub fn get_box_type(boxed_str: &str) -> Result<Vec<u8>> {
    let box_tf;
    if boxed_str.ends_with(".box") {
        box_tf = ENCRYPTED_FORMATS["box1"].0
    } else if boxed_str.ends_with(".box2") {
        box_tf = ENCRYPTED_FORMATS["box2"].0
    } else {
        return Err(anyhow!("Unknown boxed string: {}", boxed_str));
    };

    Ok(box_tf.to_vec())
}

/// Take a feed ID (key) as a string and return the encoded bytes representing the feed type-format.
pub fn get_feed_type(feed_id: &str) -> Result<Vec<u8>> {
    let feed_tf;
    if feed_id.ends_with(".ed25519") {
        feed_tf = FEED_FORMATS["classic"].0
    } else {
        return Err(anyhow!("Unknown feed format: {}", feed_id));
    };

    Ok(feed_tf.to_vec())
}

/// Take a message ID as a string and return the encoded bytes representing the message type-format.
pub fn get_msg_type(msg_id: &str) -> Result<Vec<u8>> {
    let msg_tf;

    if msg_id.ends_with(".sha256") {
        msg_tf = MSG_FORMATS["classic"].0
    } else if msg_id.ends_with(".cloaked") {
        msg_tf = MSG_FORMATS["cloaked"].0
    } else {
        return Err(anyhow!("Unknown message ID: {}", msg_id));
    };

    Ok(msg_tf.to_vec())
}

/// Take a blob ID as a string and return the encoded bytes as a vector.
pub fn encode_blob(blob_id: &str) -> Result<Vec<u8>> {
    let mut encoded_blob = get_blob_type(blob_id)?;
    let dot_index = blob_id
        .rfind('.')
        .with_context(|| format!("Invalid blob ID; no dot index was found: {}", blob_id))?;
    let base64_str = &blob_id[1..dot_index];
    // decode blob substring from base64 (to bytes) and append to encoded_blob bytes
    base64::decode_config_buf(base64_str, base64::STANDARD, &mut encoded_blob)?;

    Ok(encoded_blob)
}

/// Take a boolean value as a string and return the encoded bytes as a vector.
<<<<<<< HEAD
pub fn encode_bool(boolean: bool) -> Result<Vec<u8>> {
    let boolean_tf = GENERIC_FORMATS["boolean"].0;
=======
pub fn encode_bool(boolean: &bool) -> Result<Vec<u8>> {
>>>>>>> 495696e3
    let bool_vec = match boolean {
        true => [boolean_tf, BOOL_TRUE].concat(),
        false => [boolean_tf, BOOL_FALSE].concat(),
    };

    Ok(bool_vec.to_vec())
}

/// Take a box key as a string and return the encoded bytes as a vector.
// Note: box refers to an SSB `private box` and not a Rust `Box` (pointer type)
pub fn encode_box(box_str: &str) -> Result<Vec<u8>> {
    let mut encoded_box = get_box_type(box_str)?;
    let dot_index = box_str
        .rfind('.')
        .context("Invalid box string: no dot index was found")?;
    let base64_str = &box_str[0..dot_index];
    // decode box substring from base64 (to bytes) and append to encoded_box bytes
    base64::decode_config_buf(base64_str, base64::STANDARD, &mut encoded_box)?;

    Ok(encoded_box)
}

/// Take a feed ID (key) as a string and return the encoded bytes as a vector.
pub fn encode_feed(feed: &str) -> Result<Vec<u8>> {
    let mut encoded_feed = get_feed_type(feed)?;
    let dot_index = feed
        .rfind('.')
        .with_context(|| format!("Invalid feed string; no dot index was found: {}", feed))?;
    let base64_str = &feed[1..dot_index];
    // decode feed substring from base64 (to bytes) and append to encoded_feed bytes
    base64::decode_config_buf(base64_str, base64::STANDARD, &mut encoded_feed)?;

    Ok(encoded_feed)
}

/// Take a message ID as a string and return the encoded bytes as a vector.
pub fn encode_msg(msg: &str) -> Result<Vec<u8>> {
    let mut encoded_msg = get_msg_type(msg)?;
    let dot_index = msg
        .rfind('.')
        .with_context(|| format!("Invalid message string; no dot index was found: {}", msg))?;
    let base64_str = &msg[1..dot_index];
    // decode msg substring from base64 str to bytes and append to encoded_msg bytes
    base64::decode_config_buf(base64_str, base64::STANDARD, &mut encoded_msg)?;

    Ok(encoded_msg)
}

/// Take a signature as a string and return the encoded bytes as a vector.
pub fn encode_sig(sig: &str) -> Result<Vec<u8>> {
    let mut encoded_sig = SIGNATURE_FORMATS["msg-ed25519"].0.to_vec();
    let sig_substring = sig.strip_suffix(".sig.ed25519").with_context(|| {
        format!(
            "Signature does not have a valid `.sig.ed25519` suffix: {}",
            sig,
        )
    })?;
    // decode sig substring from base64 str to bytes and append to encoded_sig bytes
    base64::decode_config_buf(sig_substring, base64::STANDARD, &mut encoded_sig)?;

    Ok(encoded_sig)
}

/// Take a string value and return the encoded bytes as a vector.
pub fn encode_string(string: &str) -> Result<Vec<u8>> {
    let string_tf = GENERIC_FORMATS["string-UTF8"].0;
    let encoded_string = [string_tf, string.as_bytes()].concat();

    Ok(encoded_string)
}

/// Take an SSB URI as a string and return the encoded bytes as a vector.
pub fn encode_uri(uri: &str) -> Result<Vec<u8>> {
    // no bfe encoding for multiserver address and experimental uris; treat as string
    if ssb_uri_rs::is_multiserver_uri(uri)? || ssb_uri_rs::is_experimental_uri(uri)? {
        Ok(encode_string(uri)?)
    } else {
        let Parts(uri_type, uri_format, uri_data) = ssb_uri_rs::decompose_uri(uri)?;
        match TYPES.contains_key(&uri_type) {
            // no match? encode the uri as a string
            false => Ok(encode_string(uri)?),
            true => {
                let (_, formats) = &TYPES[&uri_type];
                match formats.get(&uri_format) {
                    Some(format_data) => {
                        let type_format_code = format_data.0;
                        let data_len = format_data.1;
                        let b64_data = base64::decode_config(uri_data, base64::STANDARD)?;
                        if let Some(len) = data_len {
                            if len != b64_data.len() {
                                return Err(anyhow!(
                                    "expected data to be length {}, but found {}",
                                    len,
                                    b64_data.len()
                                ));
                            } else {
                                // concat the tf with the data and return it
                                let encoded_uri = [type_format_code, &b64_data[..]].concat();

                                Ok(encoded_uri)
                            }
                        } else {
                            Err(anyhow!(
                                "no data length exists for type `{}` with format `{}`",
                                uri_type,
                                uri_format
                            ))
                        }
                    }
                    // return error if format not recognised
                    None => Err(anyhow!(
                        "no encoder for type `{}` and format `{}` for SSB URI `{}`",
                        uri_type,
                        uri_format,
                        uri
                    )),
                }
            }
        }
    }
}

/// Take a JSON value, match on the value type(s) and call the appropriate encoder(s).
///
/// Returns the encoded value in the form of a `Result<BfeValue>`.
pub fn encode(value: &Value) -> Result<BfeValue> {
    match value {
        Value::Array(v) => {
            let mut encoded_arr = Vec::new();
            for item in v {
                let encoded_item = encode(item)?;
                encoded_arr.push(encoded_item);
            }
            Ok(BfeValue::Array(encoded_arr))
<<<<<<< HEAD
        }
        Value::Object(v) => {
            let mut encoded_obj = IndexMap::new();
            for (key, val) in v {
                let encoded_value = encode(val)?;
                encoded_obj.insert(key.to_string(), encoded_value);
            }
            Ok(BfeValue::Object(encoded_obj))
        }
        Value::String(v) => {
            let encoded_str;
            if v.starts_with("ssb:") {
                encoded_str = encode_uri(v)?
            } else if v.starts_with('@') {
                encoded_str = encode_feed(v)?
            } else if v.starts_with('%') {
                encoded_str = encode_msg(v)?
            } else if v.starts_with('&') {
                encoded_str = encode_blob(v)?
            } else if v.ends_with(".sig.ed25519") {
                encoded_str = encode_sig(v)?
            } else if v.ends_with(".box2") || v.ends_with(".box") {
                encoded_str = encode_box(v)?
            } else {
                encoded_str = encode_string(v)?
            }
            Ok(BfeValue::Buffer(encoded_str))
        }
        Value::Bool(v) => {
            let encoded_bool = encode_bool(v)?;
            Ok(BfeValue::Buffer(encoded_bool))
        }
        Value::Number(v) => {
            if v.is_i64() {
                let int = v.as_i64().context("NoneError for `value.as_i64`")?;
                Ok(BfeValue::SignedInteger(int))
            } else if v.is_u64() {
                let int = v.as_u64().context("NoneError for `value.as_u64`")?;
                Ok(BfeValue::UnsignedInteger(int))
            } else {
                // the only other possible option is f64
                let float = v.as_f64().context("NoneError for `value.as_f64`")?;
                Ok(BfeValue::Float(float))
            }
        }
        Value::Null => Ok(BfeValue::Buffer(GENERIC_FORMATS["nil"].0.to_vec())),
=======
        }
        Value::Object(v) => {
            let mut encoded_obj = IndexMap::new();
            for (key, val) in v {
                let encoded_value = encode(val)?;
                encoded_obj.insert(key.to_string(), encoded_value);
            }
            Ok(BfeValue::Object(encoded_obj))
        }
        Value::String(v) => {
            let encoded_str;
            if v.starts_with('@') {
                encoded_str = encode_feed(v)?
            } else if v.starts_with('%') {
                encoded_str = encode_msg(v)?
            } else if v.starts_with('&') {
                encoded_str = encode_blob(v)?
            } else if v.ends_with(".sig.ed25519") {
                encoded_str = encode_sig(v)?
            } else if v.ends_with(".box2") || v.ends_with(".box") {
                encoded_str = encode_box(v)?
            } else {
                encoded_str = encode_string(v)?
            }
            Ok(BfeValue::Buffer(encoded_str))
        }
        Value::Bool(v) => {
            let encoded_bool = encode_bool(v)?;
            Ok(BfeValue::Buffer(encoded_bool))
        }
        Value::Number(v) => {
            if v.is_i64() {
                let int = v.as_i64().context("NoneError for `value.as_i64`")?;
                Ok(BfeValue::SignedInteger(int))
            } else if v.is_u64() {
                let int = v.as_u64().context("NoneError for `value.as_u64`")?;
                Ok(BfeValue::UnsignedInteger(int))
            } else {
                // the only other possible option is f64
                let float = v.as_f64().context("NoneError for `value.as_f64`")?;
                Ok(BfeValue::Float(float))
            }
        }
        Value::Null => Ok(BfeValue::Buffer(NIL_TFD.to_vec())),
>>>>>>> 495696e3
    }
}

/// Take a blob ID as an encoded byte vector and return a decoded string representation.
pub fn decode_blob(blob_id: Vec<u8>) -> Result<String> {
    let blob_extension;
    if &blob_id[..2] == BLOB_FORMATS["classic"].0 {
        blob_extension = ".sha256"
    } else {
        return Err(anyhow!("Unknown blob ID: {:?}", blob_id));
    }

    let b64_data = base64::encode(&blob_id[2..]);
    let decoded_blob_id = format!("&{}{}", b64_data, blob_extension.to_string());

    Ok(decoded_blob_id)
}

/// Take a boolean key as an encoded byte vector and return a boolean value.
pub fn decode_bool(boolean: Vec<u8>) -> bool {
    boolean[2..] == [0x01]
}

/// Take a private box as an encoded byte vector and return a decoded string representation.
pub fn decode_box(box_vec: Vec<u8>) -> Result<String> {
    let box_extension;

    if &box_vec[..2] == ENCRYPTED_FORMATS["box1"].0 {
        // assign the suffix (`Some(suffix)` at tuple index 5)
        box_extension = ENCRYPTED_FORMATS["box1"].5.unwrap()
    } else if &box_vec[..2] == ENCRYPTED_FORMATS["box2"].0 {
        box_extension = ENCRYPTED_FORMATS["box2"].5.unwrap()
    } else {
        return Err(anyhow!("Unknown box: {:?}", box_vec));
    }

    let b64_data = base64::encode(&box_vec[2..]);
    let decoded_box = format!("{}{}", b64_data, box_extension.to_string());

    Ok(decoded_box)
}

/// Take a feed ID (key) as an encoded byte vector and return a decoded string representation.
pub fn decode_feed(feed_id: Vec<u8>) -> Result<String> {
    let feed_extension;
    if &feed_id[..2] == FEED_FORMATS["classic"].0 {
        feed_extension = ".ed25519"
    } else {
        return Err(anyhow!("Unknown feed ID: {:?}", feed_id));
    }

    // encode the last two bytes of the feed identity as base64
    let b64_data = base64::encode(&feed_id[2..]);
    let decoded_feed_id = format!("@{}{}", b64_data, feed_extension.to_string());

    Ok(decoded_feed_id)
}

/// Take a message ID as an encoded byte vector and return a decoded string representation.
pub fn decode_msg(msg_id: Vec<u8>) -> Result<Option<String>> {
    if msg_id.len() == 2 {
        return Ok(None);
    }
    let msg_extension;
    if &msg_id[..2] == MSG_FORMATS["classic"].0 {
        msg_extension = ".sha256"
    } else if &msg_id[..2] == MSG_FORMATS["cloaked"].0 {
        msg_extension = ".cloaked"
    } else {
        return Err(anyhow!("Unknown message ID: {:?}", msg_id));
    }

    let b64_data = base64::encode(&msg_id[2..]);
    let decoded_msg_id = format!("%{}{}", b64_data, msg_extension.to_string());

    Ok(Some(decoded_msg_id))
}

/// Take a signature as an encoded byte vector and return a string.
pub fn decode_sig(sig: Vec<u8>) -> Result<String> {
    let b64_data = base64::encode(&sig[2..]);
    let decoded_sig = format!("{}.sig.ed25519", b64_data);

    Ok(decoded_sig)
}

/// Take a string as an encoded byte vector and return a string.
pub fn decode_string(string: Vec<u8>) -> Result<String> {
    let decoded_string = str::from_utf8(&string[2..])
        .with_context(|| format!("The string bytes are not valid UTF-8: {:?}", string))?
        .to_owned();

    Ok(decoded_string)
}

/// Take an SSB URI as an encoded byte vector and return a string.
pub fn decode_uri(uri: Vec<u8>) -> Result<String> {
    let uri_type;
    let uri_format;

    if &uri[..2] == FEED_FORMATS["gabbygrove-v1"].0 {
        uri_type = "feed";
        uri_format = "gabbygrove-v1";
    } else if &uri[..2] == FEED_FORMATS["bendybutt-v1"].0 {
        uri_type = "feed";
        uri_format = "bendybutt-v1";
    } else if &uri[..2] == MSG_FORMATS["gabbygrove-v1"].0 {
        uri_type = "message";
        uri_format = "gabbygrove-v1";
    } else if &uri[..2] == MSG_FORMATS["bendybutt-v1"].0 {
        uri_type = "message";
        uri_format = "bendybutt-v1";
    } else {
        return Err(anyhow!(
            "Unknown type-format {:?} for encoded URI: {:?}",
            &uri[..2],
            uri
        ));
    }

    let b64_data = base64::encode(&uri[2..]);
    let parts = Parts(uri_type.to_string(), uri_format.to_string(), b64_data);
    let decoded_uri = ssb_uri_rs::compose_uri(parts)?;

    Ok(decoded_uri)
}

/// Take a BFE value, match on the value type(s) and call the appropriate decoder(s).
///
/// Returns the decoded value in the form of a `Result<Value>`.
pub fn decode(value: &BfeValue) -> Result<Value> {
    match value {
        BfeValue::Array(arr) => {
            let mut decoded_arr = Vec::new();
            for item in arr {
                let decoded_item = decode(item)?;
                decoded_arr.push(decoded_item);
            }
            Ok(json!(decoded_arr))
        }
        BfeValue::Buffer(buf) => {
            let mut decoded_buf = None;
            if buf.len() < 2 {
                return Err(anyhow!(
                    "Buffer is missing first two type&format fields: {:?}",
                    buf
                ));
            // uris (match on type-format code at tuple index `0`)
            } else if &buf[..2] == FEED_FORMATS["gabbygrove-v1"].0
                || &buf[..2] == FEED_FORMATS["bendybutt-v1"].0
                || &buf[..2] == MSG_FORMATS["gabbygrove-v1"].0
                || &buf[..2] == MSG_FORMATS["bendybutt-v1"].0
            {
                decoded_buf = Some(decode_uri(buf.to_vec())?)
            // generic types
            } else if &buf[..2] == GENERIC_FORMATS["string-UTF8"].0 {
                decoded_buf = Some(decode_string(buf.to_vec())?)
            } else if &buf[..2] == GENERIC_FORMATS["boolean"].0 {
                return Ok(json!(decode_bool(buf.to_vec())));
            } else if &buf[..2] == GENERIC_FORMATS["nil"].0 {
                decoded_buf = None
            // classic types
            } else if &buf[..1] == TYPES["feed"].0 {
                decoded_buf = Some(decode_feed(buf.to_vec())?)
            } else if &buf[..1] == TYPES["message"].0 {
                // ignore the None return type (msg.len() == 2)
                if let Some(val) = decode_msg(buf.to_vec())? {
                    decoded_buf = Some(val)
                }
            } else if &buf[..1] == TYPES["blob"].0 {
                decoded_buf = Some(decode_blob(buf.to_vec())?)
            } else if &buf[..1] == TYPES["encrypted"].0 {
                decoded_buf = Some(decode_box(buf.to_vec())?)
            } else if &buf[..2] == SIGNATURE_FORMATS["msg-ed25519"].0 {
                decoded_buf = Some(decode_sig(buf.to_vec())?)
            } else {
                // no match: return the buffer value without decoding
                return Ok(json!({ "Buffer": buf }));
            }
            Ok(json!(decoded_buf))
        }
        BfeValue::Object(obj) => {
            let mut decoded_obj = IndexMap::new();
            for (k, v) in obj {
                let decoded_value = decode(v)?;
                decoded_obj.insert(k.to_string(), decoded_value);
            }
            Ok(json!(decoded_obj))
        }
        BfeValue::Float(float) => Ok(json!(float)),
        BfeValue::SignedInteger(int) => Ok(json!(int)),
        BfeValue::UnsignedInteger(int) => Ok(json!(int)),
    }
}

#[cfg(test)]
mod tests {
    use crate::data::*;
    use crate::BfeValue;
    use crate::*;

    use serde_json::json;

    #[test]
    fn get_box_type_matches_box1() {
        let result = get_box_type(BOX_1);
        assert!(result.is_ok());
        let result_code = result.unwrap();
        assert_eq!(result_code, ENCRYPTED_FORMATS["box1"].0);
    }

    #[test]
    fn get_box_type_matches_box2() {
        let result = get_box_type(BOX_2);
        assert!(result.is_ok());
        let result_code = result.unwrap();
        assert_eq!(result_code, ENCRYPTED_FORMATS["box2"].0);
    }

    #[test]
    fn get_feed_type_matches_classic() {
        let result = get_feed_type(CLASSIC_FEED);
        assert!(result.is_ok());
        let result_code = result.unwrap();
        assert_eq!(result_code, FEED_FORMATS["classic"].0);
    }

    #[test]
    fn get_feed_type_matches_unknown() {
        let result = get_feed_type("@what.is_this-v1");
        assert!(result.is_err());
    }

    #[test]
    fn get_msg_type_matches_classic() {
        let result = get_msg_type(CLASSIC_MSG);
        assert!(result.is_ok());
        let result_code = result.unwrap();
        assert_eq!(result_code, MSG_FORMATS["classic"].0);
    }

    #[test]
    fn get_msg_type_matches_unknown() {
        let result = get_msg_type("%what.is_this-v1");
        assert!(result.is_err());
    }

    #[test]
    fn encode_and_decode_blob_works() {
        let encoded = encode_blob(BLOB);
        assert!(encoded.is_ok());
        let encoded_value = encoded.unwrap();
        assert_eq!(&encoded_value[..2], BLOB_FORMATS["classic"].0);
        let decoded = decode_blob(encoded_value);
        assert!(decoded.is_ok());
        let decoded_value = decoded.unwrap();
        assert_eq!(BLOB, decoded_value);
    }

    #[test]
    fn encode_and_decode_bool_works() {
        let encoded = encode_bool(&true);
        assert!(encoded.is_ok());
        let encoded_value = encoded.unwrap();
        let expected = [GENERIC_FORMATS["boolean"].0, BOOL_TRUE].concat();
        assert_eq!(encoded_value, expected);
        let decoded = decode_bool(encoded_value);
        assert_eq!(true, decoded);
    }

    #[test]
    fn encode_and_decode_box_works() {
        let encoded = encode_box(BOX_1);
        assert!(encoded.is_ok());
        let encoded_value = encoded.unwrap();
        assert_eq!(&encoded_value[..2], ENCRYPTED_FORMATS["box1"].0);
        let decoded = decode_box(encoded_value);
        assert!(decoded.is_ok());
        let decoded_value = decoded.unwrap();
        assert_eq!(BOX_1, decoded_value);
    }

    #[test]
    fn encode_and_decode_box2_works() {
        let encoded = encode_box(BOX_2);
        assert!(encoded.is_ok());
        let encoded_value = encoded.unwrap();
        assert_eq!(&encoded_value[..2], ENCRYPTED_FORMATS["box2"].0);
        let decoded = decode_box(encoded_value);
        assert!(decoded.is_ok());
        let decoded_value = decoded.unwrap();
        assert_eq!(BOX_2, decoded_value);
    }

    #[test]
    fn encode_and_decode_bb_feed_uri_works() {
        let encoded = encode_uri(BB_FEED_URI);
        assert!(encoded.is_ok());
        let encoded_value = encoded.unwrap();
        assert_eq!(&encoded_value[..2], &[0x00, 0x03]);
        let decoded = decode_uri(encoded_value);
        assert!(decoded.is_ok());
        let decoded_value = decoded.unwrap();
        assert_eq!(BB_FEED_URI, decoded_value);
    }

    #[test]
    fn encode_and_decode_gg_feed_uri_works() {
        let encoded = encode_uri(GG_FEED_URI);
        assert!(encoded.is_ok());
        let encoded_value = encoded.unwrap();
        assert_eq!(&encoded_value[..2], &[0x00, 0x01]);
        let decoded = decode_uri(encoded_value);
        assert!(decoded.is_ok());
        let decoded_value = decoded.unwrap();
        assert_eq!(GG_FEED_URI, decoded_value);
    }

    #[test]
    fn encode_and_decode_classic_msg_works() {
        let encoded = encode_msg(CLASSIC_MSG);
        assert!(encoded.is_ok());
        let encoded_value = encoded.unwrap();
        let expected = vec![
            1, 0, 71, 200, 94, 171, 251, 80, 163, 17, 8, 62, 69, 159, 208, 172, 103, 214, 112, 166,
            252, 43, 49, 27, 96, 131, 165, 70, 39, 2, 247, 91, 93, 143,
        ];
        assert_eq!(expected, encoded_value);
        let decoded = decode_msg(encoded_value);
        assert!(decoded.is_ok());
        let decoded_option = decoded.unwrap();
        assert!(decoded_option.is_some());
        let decoded_value = decoded_option.unwrap();
        assert_eq!(CLASSIC_MSG, decoded_value);
    }

    #[test]
    fn encode_and_decode_bb_msg_uri_works() {
        let encoded = encode_uri(BB_MSG_URI);
        assert!(encoded.is_ok());
        let encoded_value = encoded.unwrap();
        assert_eq!(&encoded_value[..2], &[0x01, 0x04]);
        let decoded = decode_uri(encoded_value);
        assert!(decoded.is_ok());
        let decoded_value = decoded.unwrap();
        assert_eq!(BB_MSG_URI, decoded_value);
    }

    #[test]
    fn encode_and_decode_gg_msg_works() {
        let encoded = encode_uri(GG_MSG_URI);
        assert!(encoded.is_ok());
        let encoded_value = encoded.unwrap();
        assert_eq!(&encoded_value[..2], &[0x01, 0x01]);
        let decoded = decode_uri(encoded_value);
        assert!(decoded.is_ok());
        let decoded_value = decoded.unwrap();
        assert_eq!(GG_MSG_URI, decoded_value);
    }

    #[test]
    fn encode_and_decode_object_works() {
        let v = json!({
            "feed": CLASSIC_FEED,
            "sig": SIG,
            "blob": BLOB,
            "backups": true,
            "recurse": [null, "thing", false]
        });
        let encoded = encode(&v);
        assert!(encoded.is_ok());
        let encoded_value = encoded.unwrap();
        let decoded = decode(&encoded_value);
        assert!(decoded.is_ok());
        let decoded_value = decoded.unwrap();
        assert_eq!(v, decoded_value);
    }

    #[test]
    fn encode_and_decode_sig_works() {
        let encoded = encode_sig(SIG);
        assert!(encoded.is_ok());
        let encoded_value = encoded.unwrap();
        let expected = vec![
            4, 0, 158, 70, 56, 90, 201, 253, 125, 234, 44, 198, 245, 251, 110, 146, 202, 236, 236,
            99, 117, 42, 240, 234, 4, 139, 242, 203, 167, 214, 125, 147, 48, 181, 202, 201, 38, 10,
            244, 190, 98, 181, 84, 39, 87, 105, 208, 81, 203, 69, 178, 181, 14, 107, 104, 172, 180,
            61, 175, 14, 77, 65, 210, 224, 12, 5,
        ];
        assert_eq!(expected, encoded_value);
        let decoded = decode_sig(encoded_value);
        assert!(decoded.is_ok());
        let decoded_value = decoded.unwrap();
        assert_eq!(SIG, decoded_value);
    }

    #[test]
    fn encode_and_decode_string_works() {
        let encoded = encode_string("golden ripples in the meshwork");
        assert!(encoded.is_ok());
        let encoded_value = encoded.unwrap();
        let expected = vec![
            6, 0, 103, 111, 108, 100, 101, 110, 32, 114, 105, 112, 112, 108, 101, 115, 32, 105,
            110, 32, 116, 104, 101, 32, 109, 101, 115, 104, 119, 111, 114, 107,
        ];
        assert_eq!(expected, encoded_value);
        let decoded = decode_string(encoded_value);
        assert!(decoded.is_ok());
        let decoded_value = decoded.unwrap();
        assert_eq!("golden ripples in the meshwork", decoded_value);
    }

    #[test]
    fn encode_value_array_works() {
        let v = json!(["ichneumonid", "coleopteran"]);
        let result = encode(&v);
        assert!(result.is_ok());
    }

    #[test]
    fn encode_value_bool_works() {
        let v = json!(true);
        let result = encode(&v);
        assert!(result.is_ok());
    }

    #[test]
    fn encode_value_null_works() {
        let v = json!(null);
        let encoded = encode(&v);
        assert!(encoded.is_ok());
        let encoded_value = encoded.unwrap();
        assert_eq!(BfeValue::Buffer([6, 2].to_vec()), encoded_value);
    }

    #[test]
    fn encode_value_string_works() {
        let v = json!("pyrophilous fungi");
        let result = encode(&v);
        assert!(result.is_ok());
    }

    #[test]
    fn decode_returns_unmatched_buffer() {
        let buf = BfeValue::Buffer([7, 7, 7].to_vec());
        let decoded = decode(&buf);
        assert!(decoded.is_ok());
        let json_buf = json!(buf);
        let decoded_value = decoded.unwrap();
        assert_eq!(json_buf, decoded_value);
    }

    const BLOB: &str = "&S7+CwHM6dZ9si5Vn4ftpk/l/ldbRMqzzJos+spZbWf4=.sha256";
    const BOX_1: &str = "siZEm1zFx1icq0SrEynGDpNRmJCXMxTB3iEteXFn+IhJH8WhMbT8tp9qOIaFkIYcdOyerSon6RK0l4RE1ZdDh/3lcGZSdP0Ljq59qsdqlf2ngwbIbV9AWdPRrPsoVZBV6RhI+YcVTloWWP5aauu1hZKjcm62ezLBTQ3EmFPYtDuwsOFkx9/7FP97ljhj67CwvlGzuiWp6FNICHbt5kOCxs9H0k6Tr8JJVdaJtJ2pqkX4p0ECMuEuYxCYbh3FpncCqlNZJXb0dj3iSsfsMNWTJLDqfkqJKH1jBVfxDL6+xAXBDS+E4F2hD4y9gRDZEej99uVBQWlbxr5eCRV+VbfBGYxwoAYtqux6rg3jBabImKKinBwHShEP5F/+wlb9IxQn4swyOgyv+UKx/jbx+91Ayso5bnNPZMpwRRX5p5DbpK1BnryeVJhktMgFqgni1g0lHyU8sQ2QzwZgXGw7dfYoamkqK4D24NOLnUoHuVuhd7Q5SxZWSAO6wpDa4nrODePoJdl328pbMwCoQlUNeHINmKxh/o/oCNbgXitn4oN3kSVEg/umdgwwI94gmZUjiYwP1v7HA7dI.box";
    const BOX_2: &str = "WQyfhDDHQ1gH34uppHbj8SldRu8hD2764gQ6TAhaVp6R01EMBnJQj5ewD5F+UT5NwvV91uU8q5XCjuvcP4ihCJ0RtX8HjKyN+tDKP5gKB3UZo/eO/rP5CcPGoIG7pcLBsd3DQbZLfTnb/iqECEji9gclNcGENTS2u6aATwbQ4uQ7RzIAKKT2NfC2qk86p/gXC2owDFAazuPlQTT8DMNvO8G52gb48a75CGKsDAevrC//Bz38VFxwUiTKzRWaxCbTK9knj39u3qoCP9VLyyRqITgNwvlGLP7ndchTyBiO0TPNkb9PAOenw5WBjyWhA61hpG+VkKpkaysBVGjXYv8OpV1HGbs87TI79uT7JrNV4wEZiwqGknwmCi5B2gbd7tav8yDXsK5yQgDncHQjZotsBFX2adP7Jli9WmvV3xX5lL3kBNKV0ZiE/DZUgB2m1OXvCjNI4fuZhnpZpEQi9coO+icrirKiH/UA8TS9HI72cIbkEJVxOTnKnsgr3Qc/5HhtRS17a54ymVmBsnpP+KqqCqKLN50TInb7qoUlvQ2nw07xX3Ig9usLb8Ik8U8XMb6SLqACxlZN/qW4EJzxVetoIk84AU1yLInK6v9dzfsewRYBXW8+lYbyxVNuIIK4pKYsx2WbjuJyZHgjgbCdGf/kjqP5rDs4zwqj2lmkO70PoEUrcSi46J2hkqtcrd1yl+F3/BDwFlxAXH+x4+LhmT7g+BSgzRUbWvCyeB+HJaoao6g4K/Fs8HxnbVB1zW761OQJaQnV86ZThkvUjXh2SEBlBd+D94eUCqIJkjI7RLt+D/0gxg/D7u1Zq14UxRijZryB51An7GdXtEc2xhU+Bh/aPmKmMZ9D/ArdglSlnVUD8OIBVVw5jtooGlhxbOFHM4N5SoAO/yWPcbcuQz7t4SPij358rY574DLBGZEPCrS6KPpnrlqlnZK4f6/+9zv3hfzNTXVvJtxZL/rvmNvbgh7LpMnSqjnsXqm86a3GXeVWD83TdCnL1oPqEi/8RItTrjy01DmVhUoV6t12STP4mHb8RjR+/ks+7lowfV3HQ13n6if0g0/u+Bzv6XXOX6iePPOHA3lFv2MSPKf9JZ0uQiqajR03YkNE8YnSTYu0Io1cGPZ/lWBp2tyWtwFmGtqw/9+O165tJhrdU2EXJ4T/XP136WpLD2+vtYsx3Xr5lfeD12/g+I/6jwduqTuHpst2tqvcSWoZ4DAWcpcKJ1mUbJU3/mLAYGwWb3XuqMOgJOLoztAwd5xFzUZD1MnR/iyYoZ2weYTSOz3OKR3cJyCjxBhIGaX5xpAc61K1dXNfERBJr9TS0mL2578dd5AauE6Ksn6YlGxNJIVC3VpdAtRbVHNX1g==.box2";
    const BB_FEED_URI: &str = "ssb:feed/bendybutt-v1/6CAxOI3f-LUOVrbAl0IemqiS7ATpQvr9Mdw9LC4-Uv0=";
    const CLASSIC_FEED: &str = "@d/zDvFswFbQaYJc03i47C9CgDev+/A8QQSfG5l/SEfw=.ed25519";
    const GG_FEED_URI: &str = "ssb:feed/gabbygrove-v1/FY5OG311W4j_KPh8H9B2MZt4WSziy_p-ABkKERJdujQ=";
    const BB_MSG_URI: &str =
        "ssb:message/bendybutt-v1/HZVnEzm0NgoSVfG0Hx4gMFbMMHhFvhJsG2zK_pijYII=";
    const CLASSIC_MSG: &str = "%R8heq/tQoxEIPkWf0Kxn1nCm/CsxG2CDpUYnAvdbXY8=.sha256";
    const GG_MSG_URI: &str =
        "ssb:message/gabbygrove-v1/QibgMEFVrupoOpiILKVoNXnhzdVQVZf7dkmL9MSXO5g=";
    const SIG: &str = "nkY4Wsn9feosxvX7bpLK7OxjdSrw6gSL8sun1n2TMLXKySYK9L5itVQnV2nQUctFsrUOa2istD2vDk1B0uAMBQ==.sig.ed25519";
}<|MERGE_RESOLUTION|>--- conflicted
+++ resolved
@@ -145,12 +145,9 @@
 }
 
 /// Take a boolean value as a string and return the encoded bytes as a vector.
-<<<<<<< HEAD
-pub fn encode_bool(boolean: bool) -> Result<Vec<u8>> {
+
+pub fn encode_bool(boolean: &bool) -> Result<Vec<u8>> {
     let boolean_tf = GENERIC_FORMATS["boolean"].0;
-=======
-pub fn encode_bool(boolean: &bool) -> Result<Vec<u8>> {
->>>>>>> 495696e3
     let bool_vec = match boolean {
         true => [boolean_tf, BOOL_TRUE].concat(),
         false => [boolean_tf, BOOL_FALSE].concat(),
@@ -285,7 +282,6 @@
                 encoded_arr.push(encoded_item);
             }
             Ok(BfeValue::Array(encoded_arr))
-<<<<<<< HEAD
         }
         Value::Object(v) => {
             let mut encoded_obj = IndexMap::new();
@@ -332,52 +328,6 @@
             }
         }
         Value::Null => Ok(BfeValue::Buffer(GENERIC_FORMATS["nil"].0.to_vec())),
-=======
-        }
-        Value::Object(v) => {
-            let mut encoded_obj = IndexMap::new();
-            for (key, val) in v {
-                let encoded_value = encode(val)?;
-                encoded_obj.insert(key.to_string(), encoded_value);
-            }
-            Ok(BfeValue::Object(encoded_obj))
-        }
-        Value::String(v) => {
-            let encoded_str;
-            if v.starts_with('@') {
-                encoded_str = encode_feed(v)?
-            } else if v.starts_with('%') {
-                encoded_str = encode_msg(v)?
-            } else if v.starts_with('&') {
-                encoded_str = encode_blob(v)?
-            } else if v.ends_with(".sig.ed25519") {
-                encoded_str = encode_sig(v)?
-            } else if v.ends_with(".box2") || v.ends_with(".box") {
-                encoded_str = encode_box(v)?
-            } else {
-                encoded_str = encode_string(v)?
-            }
-            Ok(BfeValue::Buffer(encoded_str))
-        }
-        Value::Bool(v) => {
-            let encoded_bool = encode_bool(v)?;
-            Ok(BfeValue::Buffer(encoded_bool))
-        }
-        Value::Number(v) => {
-            if v.is_i64() {
-                let int = v.as_i64().context("NoneError for `value.as_i64`")?;
-                Ok(BfeValue::SignedInteger(int))
-            } else if v.is_u64() {
-                let int = v.as_u64().context("NoneError for `value.as_u64`")?;
-                Ok(BfeValue::UnsignedInteger(int))
-            } else {
-                // the only other possible option is f64
-                let float = v.as_f64().context("NoneError for `value.as_f64`")?;
-                Ok(BfeValue::Float(float))
-            }
-        }
-        Value::Null => Ok(BfeValue::Buffer(NIL_TFD.to_vec())),
->>>>>>> 495696e3
     }
 }
 
